/** \file main.cpp
 * \brief Main code block
 *
 * Main code block
 *
 * project: mg-stm32l_acquisition_supervisor; chip: STM32L152RB
 *
 * \author Mazeryt Freager
 * \author Adrian Ratajczyk
 * \date 2012-09-06
 */

#include <stdint.h>
#include <stdlib.h>
#include <string.h>
#include <stdio.h>

#include "FreeRTOS.h"
#include "task.h"

#include "ff.h"

#include "hdr/hdr_rcc.h"

// ./
#include "config.h"
#include "bsp.h"
#include "error.h"
#include "command.h"

//Peripherials
#include "gpio.h"
#include "rcc.h"
#include "helper.h"
#include "usart.h"
#include "i2c.h"
#include "serial.h"
#include "usart.h"
#include "lcd.h"

//Drivers
#include "FC30.h"
#include "MCP980x.h"

//Application
#include "lcdprinter.h"

#define ACC_INT_PIN							GPIO_PIN_0
#define ACC_INT_GPIO						GPIOA
#define ACC_INT_CONFIGURATION				GPIO_IN_PULL_DOWN

/*---------------------------------------------------------------------------------------------------------------------+
| local functions' declarations
+---------------------------------------------------------------------------------------------------------------------*/

static void _heartbeatTask(void *parameters);
static enum Error _initializeHeartbeatTask(void);
static enum Error _initializeGuardianTask(void);
static enum Error _peripLauncher(void);
static enum Error _sysInit(void);
static enum Error _schedulerInitAndRun(void);


/*---------------------------------------------------------------------------------------------------------------------+
| extern functions' declarations
+---------------------------------------------------------------------------------------------------------------------*/


/*---------------------------------------------------------------------------------------------------------------------+
| local variables
+---------------------------------------------------------------------------------------------------------------------*/

static FATFS _fileSystem;

/*---------------------------------------------------------------------------------------------------------------------+
| global variables
+---------------------------------------------------------------------------------------------------------------------*/


/*---------------------------------------------------------------------------------------------------------------------+
| global functions
+---------------------------------------------------------------------------------------------------------------------*/

/**
 * \brief System root Task
 */
int main(void)
{
	float temperatura=0;

	enum Error sysError = _sysInit();
	if (sysError != ERROR_NONE){
		goto sys_panic;
	}

	sysError = _peripLauncher();
	if (sysError != ERROR_NONE){
		goto sys_panic;
	}

<<<<<<< HEAD
	_schedulerInitAndRun();
=======
	while(1)
	{
		for(int i=0;i<100000;i++);

		temperatura=MCP980x_Single_Measure();

		LCD_WriteFloat(&temperatura,2,1);
	}
>>>>>>> cb2bf271

	goto sys_panic;

	sys_panic:
		while (1);
}

/*---------------------------------------------------------------------------------------------------------------------+
| local functions implementation
+---------------------------------------------------------------------------------------------------------------------*/

/**
 *  \brief Initialize uC Core and sysCLK
 *
 *  \return ERROR_NONE on success, otherwise appropriate error code from error.h
 */
static enum Error _sysInit()
{
	Error error = ERROR_NONE;

	RCC_APB1ENR_PWREN_bb = 1;
	PWR->CR = (PWR->CR & (~PWR_CR_VOS)) | PWR_CR_VOS_0;	// set VCORE voltage range 1 (1.8V)
	while((PWR->CSR & PWR_CSR_VOSF) != 0);	// wait for regulator ready

	RCC_CR_HSION_bb = 1;					// enable HSI oscillator
	while (RCC_CR_HSIRDY_bb == 0);

	rccStartPll(RCC_PLL_INPUT_HSI, HSI_VALUE, FREQUENCY);

	return error;
}

/**
 *  \brief Initialize tasks and run scheduler.
 *  At this point RTOS expropriates control from root task.
 *
 *  \return: This function should not never escape, if so that something goes wrong and scheduler fail.
 */
static enum Error _schedulerInitAndRun(){
	Error error = ERROR_FreeRTOS_errSCHEDULER_FAIL;

	FRESULT fresult = f_mount(0, &_fileSystem);	// try mounting the filesystem on SD card
	ASSERT("f_mount()", fresult == FR_OK);

	error = _initializeHeartbeatTask();
	ASSERT("_initializeHeartbeatTask()", error == ERROR_NONE);

	error = _initializeGuardianTask();

	vTaskStartScheduler();

	return error;
}

/**
 *  \brief Launcher for used peripherals
 *
 *  \return ERROR_NONE on success, otherwise appropriate error code from error.h
 */
static enum Error _peripLauncher()
{
	Error error = ERROR_NONE;

	gpioInitialize();

	i2cInitialize();

	error = usartInitialize();
	// LED Initialise
	gpioConfigurePin(LED_GPIO, LED_pin, GPIO_OUT_PP_2MHz);
	LED_bb = 1;
	gpioConfigurePin(LED_GPIO, LED_pin_1, GPIO_OUT_PP_2MHz);
	LED1_bb = 1;

	// LCD Initialise
	LCD_Init();

	// Thermometer Initialise
	MCP980x_Init();

	out:
		return error;
}


/*---------------------------------------------------------------------------------------------------------------------+
| System Tasks
+---------------------------------------------------------------------------------------------------------------------*/


/**
 * \brief Heartbeat task that read measured data from slaves
 *
 * This is a main task in this device
 */

static void _heartbeatTask(void *parameters)
{
	(void)parameters;						// suppress warning

	portTickType xLastHeartBeat;

	Error error = ERROR_NONE;

	xLastHeartBeat = xTaskGetTickCount();

	for(;;) {

		vTaskDelayUntil(&xLastHeartBeat, 250 / portTICK_RATE_MS);

		LED_bb ^= 1;

	}

}


/**
 * \brief Initialization of guardian task - setup GPIO, create task.
 *
 * Initialization of Interrupt case PA0 is pulled up
 *
 * \return ERROR_NONE if the task was successfully created and added to a ready list, otherwise an error code defined in
 * the file error.h
 */

static enum Error _initializeGuardianTask(void)
{
	gpioConfigurePin(LED_GPIO, LED_pin, GPIO_OUT_PP_2MHz);

	gpioConfigurePin(ACC_INT_GPIO, ACC_INT_PIN, ACC_INT_CONFIGURATION);

	//setting interupt for PA0;
	EXTI->IMR|=EXTI_EMR_MR0;
	EXTI->RTSR|=EXTI_RTSR_TR0;
	EXTI->FTSR&= ~(EXTI_FTSR_TR0);

	//enabling interupt
	RCC->APB2ENR|=RCC_APB2ENR_SYSCFGEN;
	SYSCFG->EXTICR[0]=SYSCFG_EXTICR1_EXTI0_PA;
	NVIC_EnableIRQ(EXTI0_IRQn);

	return ERROR_NONE;
}

/**
 * \brief Initialization of heartbeat task - setup GPIO, create task.
 *
 * Initialization of heartbeat task - setup GPIO, create task.
 *
 * \return ERROR_NONE if the task was successfully created and added to a ready list, otherwise an error code defined in
 * the file error.h
 */

static enum Error _initializeHeartbeatTask(void)
{
	gpioConfigurePin(LED_GPIO, LED_pin, GPIO_OUT_PP_2MHz);

	portBASE_TYPE ret = xTaskCreate(_heartbeatTask, (signed char*)"heartbeat", HEARTBEAT_STACK_SIZE, NULL,
			HEARTBEAT_TASK_PRIORITY, NULL);

	return errorConvert_portBASE_TYPE(ret);
}

extern "C" void EXTI0_IRQHandler(void) __attribute((interrupt));
void EXTI0_IRQHandler(void)
{
	//Do something

	//Clear flags
	EXTI->PR=EXTI_PR_PR0;
}
<|MERGE_RESOLUTION|>--- conflicted
+++ resolved
@@ -32,7 +32,6 @@
 #include "gpio.h"
 #include "rcc.h"
 #include "helper.h"
-#include "usart.h"
 #include "i2c.h"
 #include "serial.h"
 #include "usart.h"
@@ -98,9 +97,6 @@
 		goto sys_panic;
 	}
 
-<<<<<<< HEAD
-	_schedulerInitAndRun();
-=======
 	while(1)
 	{
 		for(int i=0;i<100000;i++);
@@ -109,7 +105,6 @@
 
 		LCD_WriteFloat(&temperatura,2,1);
 	}
->>>>>>> cb2bf271
 
 	goto sys_panic;
 
